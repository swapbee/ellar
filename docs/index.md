<p align="center">
  <a href="#" target="blank"><img src="img/EllarLogoIconOnly.png" width="200" alt="Ellar Logo" /></a>
</p>

<p align="center"> Ellar - Python ASGI web framework for building fast, efficient and scalable RESTAPIs and server-side application. </p>

![Test](https://github.com/eadwinCode/ellar/actions/workflows/test_full.yml/badge.svg)
![Coverage](https://img.shields.io/codecov/c/github/eadwinCode/ellar)
[![PyPI version](https://badge.fury.io/py/ellar.svg)](https://badge.fury.io/py/ellar)
[![PyPI version](https://img.shields.io/pypi/v/ellar.svg)](https://pypi.python.org/pypi/ellar)
[![PyPI version](https://img.shields.io/pypi/pyversions/ellar.svg)](https://pypi.python.org/pypi/ellar)

---
## Introduction
Ellar is a lightweight ASGI framework for building efficient and scalable server-side python applications.
It supports both OOP (Object-Oriented Programming) and FP (Functional Programming)

Ellar is based on [Starlette (ASGI toolkit)](https://www.starlette.io/), a lightweight ASGI framework/toolkit well-suited for developing asynchronous web services in Python. 
And while Ellar provides a high level of abstraction on top of Starlette, it still incorporates some of its features, as well as those of FastAPI. 
If you are familiar with these frameworks, you will find it easy to understand and use Ellar.

## Inspiration
Ellar was deeply influenced by [NestJS](https://docs.nestjs.com/) for its ease of use and ability to handle complex project structures and applications. 
Additionally, it took some concepts from [FastAPI](https://fastapi.tiangolo.com/) in terms of request parameter handling and data serialization with Pydantic. 

With that said, the objective of Ellar is to offer a high level of abstraction in its framework APIs, along with a well-structured project setup, an object-oriented approach to web application design, 
the ability to adapt to any desired software architecture, and ultimately, speedy request handling.


## Features Summary

- **Easy to Use**: Ellar has a simple and intuitive API that makes it easy to get started with building a fast and scalable web applications or web APIs in Python.
- **Dependency Injection (DI)**: It comes with DI system makes it easy to manage dependencies and reduce coupling between components.
- **Pydantic Integration**: It is properly integrated with Pydantic, a popular Python library for data validation, to ensure that input data is valid.
- **Templating with Jinja2**: Ellar provides built-in support for Jinja2 templates, making it easy to create dynamic web pages.
- **OpenAPI Documentation**: It comes with built-in support for OpenAPI documentation, making it easy to generate `Swagger` or `ReDoc` documentation for your API. And more can be added with ease if necessary.
- **Controller (MVC) Architecture**: Ellar's controller architecture follows the Model-View-Controller (MVC) pattern, making it easy to organize your code.
- **Guards for Authentication and Authorization**: It provides built-in support for guards, allowing you to easily implement authentication and authorization in your application.
- **Modularity**: Ellar follows a modular architecture inspired by NestJS, making it easy to organize your code into reusable modules.
- **Asynchronous programming**: It allows you to takes advantage of Python's `async/await` feature to write efficient and fast code that can handle large numbers of concurrent requests

## Installation
To get started, you need to scaffold a project using [Ellar-CLI](https://eadwincode.github.io/ellar-cli/) toolkit. This is recommended for a first-time user.
The scaffolded project is more like a guide to project setup.

```shell
<<<<<<< HEAD
$(venv) pip install ellar-cli
$(venv) ellar new project-name
```

=======
$(venv) pip install ellar
```

After that, lets create a new project. 
Run the command below and change the `project-name` with whatever name you decide.
```shell
$(venv) ellar new project-name
```

>>>>>>> 3d6653fa
then, start the app with:
```shell
$(venv) ellar runserver --reload
```

Open your browser and navigate to [`http://localhost:8000/`](http://localhost:8000/).
![Swagger UI](img/ellar_framework.png)

## Dependency Summary
- `Python >= 3.7`
- `Starlette`
- `Pydantic`
- `Injector`

## Status

Project is still in development

- Documentation - in progress
- Interceptors  -  [Aspect Oriented Programming](https://en.wikipedia.org/wiki/Aspect-oriented_programming) (AOP) technique
- Database Plugin with [Encode/ORM](https://github.com/encode/orm)<|MERGE_RESOLUTION|>--- conflicted
+++ resolved
@@ -44,12 +44,6 @@
 The scaffolded project is more like a guide to project setup.
 
 ```shell
-<<<<<<< HEAD
-$(venv) pip install ellar-cli
-$(venv) ellar new project-name
-```
-
-=======
 $(venv) pip install ellar
 ```
 
@@ -59,7 +53,6 @@
 $(venv) ellar new project-name
 ```
 
->>>>>>> 3d6653fa
 then, start the app with:
 ```shell
 $(venv) ellar runserver --reload
