--- conflicted
+++ resolved
@@ -49,16 +49,9 @@
     "typer >=0.6.1,<0.7.0",
     # exclude 0.11.2 and 0.11.3 due to https://github.com/sdispater/tomlkit/issues/225
     "tomlkit >=0.11.1,<1.0.0,!=0.11.2,!=0.11.3",
-<<<<<<< HEAD
     "uvicorn[standard] >=0.12.0",
     # testing
-    "httpx >= 0.22.0",
-=======
-    "uvicorn[standard] >=0.12.0; python_version < '3.7'",
-    "uvicorn[standard] ==0.18.3; python_version >= '3.7'",
-    "requests >= 2.24.0; python_version < '3.7'",
-    "httpx >= 0.22.0; python_version >= '3.7'",
->>>>>>> 70ac31b4
+    "httpx >= 0.22.0"
 ]
 
 [project.scripts]
