[build-system]
requires = ["flit_core >=2,<4"]
build-backend = "flit_core.buildapi"

[tool.flit.module]
name = "ellar"


[project]
name = "ellar"
authors = [
   {name = "Ezeudoh Tochukwu", email = "tochukwu.ezeudoh@gmail.com"},
]
dynamic = ["version", "description"]
requires-python = ">=3.7"
readme = "README.md"
home-page = "https://github.com/eadwinCode/ellar"
classifiers = [
    "Intended Audience :: Information Technology",
    "Intended Audience :: System Administrators",
    "Operating System :: OS Independent",
    "Topic :: Internet",
    "Topic :: Software Development :: Libraries :: Application Frameworks",
    "Topic :: Software Development :: Libraries :: Python Modules",
    "Topic :: Software Development :: Libraries",
    "Topic :: Software Development",
    "Typing :: Typed",
    "Environment :: Web Environment",
    "Intended Audience :: Developers",
    "License :: OSI Approved :: MIT License",
    "Programming Language :: Python :: 3",
    "Programming Language :: Python :: 3.8",
    "Programming Language :: Python :: 3.9",
    "Programming Language :: Python :: 3.10",
    "Programming Language :: Python :: 3.11",
    "Programming Language :: Python :: 3 :: Only",
    "Framework :: AsyncIO",
    "Topic :: Internet :: WWW/HTTP :: HTTP Servers",
    "Topic :: Internet :: WWW/HTTP",
]

dependencies = [
    "injector == 0.21.0",
    "starlette == 0.31.1",
    "pydantic >=1.6.2,!=1.7,!=1.7.1,!=1.7.2,!=1.7.3,!=1.8,!=1.8.1,<2.0.0",
    "jinja2",
    # cli
    "typer >=0.6.1,<0.10.0",
    # testing
    "httpx >= 0.22.0",
    "passlib >= 1.7.4"
]

[project.urls]
Documentation = "https://github.com/eadwinCode/ellar"
Source = "https://github.com/eadwinCode/ellar"
Homepage = "https://eadwincode.github.io/ellar/"

[project.optional-dependencies]
test = [
    "pytest >= 6.2.4,<8.0.0",
    "pytest-cov >= 2.12.0,<5.0.0",
    "black ==23.9.1",
    "mypy == 1.5.1",
    "ruff ==0.0.275",
    "pytest-asyncio",
    "databases[sqlite] >= 0.3.2",
    "orjson >= 3.2.1",
    "ujson >= 4.0.1",
    "python-multipart >= 0.0.5",
    "anyio[trio] >= 3.2.1",
    "autoflake",
    "email_validator >=1.1.1",
    "pylibmc",
    "pymemcache",
    "aiomcache",
    "redis",
    "itsdangerous >=1.1.0,<3.0.0",
    # types
    "types-ujson ==5.8.0.1",
    "types-orjson ==3.6.2",
    "types-redis ==4.6.0.5",
    "types-dataclasses ==0.6.6",
    "python-socketio",
<<<<<<< HEAD
    "uvicorn[standard] == 0.22.0",
    "aiohttp == 3.8.5",
=======
    "uvicorn[standard] == 0.23.2",
    "aiohttp == 3.8.5",
    "argon2-cffi == 23.1.0",
>>>>>>> 30ef579a
]
dev = [
    "pre-commit"
]

all = [
    "python-multipart >=0.0.5,<0.0.7",
    "itsdangerous >=1.1.0,<3.0.0",
    "pyyaml >=5.3.1,<7.0.0",
    "ujson >=4.0.1,!=4.0.2,!=4.1.0,!=4.2.0,!=4.3.0,!=5.0.0,!=5.1.0,<6.0.0",
    "orjson >=3.2.1,<4.0.0",
    "email_validator >=1.1.1,<3.0.0",
]
doc = [
    "mkdocs >=1.1.2,<2.0.0",
    "mkdocs-material >=7.1.9,<10.0.0",
    "mdx-include >=1.4.1,<2.0.0",
    "mkdocs-markdownextradata-plugin >=0.1.7,<0.3.0",
    "markdown-include",
    "mkdocstrings",
    "mkdocs-minify-plugin",
    "mkdocs-git-revision-date-localized-plugin"
]

[tool.ruff]
select = [
    "E",  # pycodestyle errors
    "W",  # pycodestyle warnings
    "F",  # pyflakes
    "I",  # isort
    "C",  # flake8-comprehensions
    "B",  # flake8-bugbear
]
ignore = [
    "E501",  # line too long, handled by black
    "B008",  # do not perform function calls in argument defaults
    "C901",  # too complex
]

[tool.ruff.per-file-ignores]
"__init__.py" = ["F401"]

[tool.ruff.isort]
known-third-party = ["ellar", "pydantic", "starlette"]
[tool.mypy]

show_column_numbers = true

follow_imports = 'normal'
ignore_missing_imports = true

# be strict
disallow_untyped_calls = true
warn_return_any = true
strict_optional = true
warn_no_return = true
warn_redundant_casts = true
warn_unused_ignores = true

disallow_untyped_defs = true
check_untyped_defs = true
implicit_reexport = false

[[tool.mypy.overrides]]
module = "ellar.common.compatible.*"
ignore_errors = true
[[tool.mypy.overrides]]
module = "ellar.core.services.*"
ignore_errors = true
[[tool.mypy.overrides]]
module = "ellar.samples.*"
ignore_errors = true<|MERGE_RESOLUTION|>--- conflicted
+++ resolved
@@ -82,14 +82,9 @@
     "types-redis ==4.6.0.5",
     "types-dataclasses ==0.6.6",
     "python-socketio",
-<<<<<<< HEAD
-    "uvicorn[standard] == 0.22.0",
-    "aiohttp == 3.8.5",
-=======
     "uvicorn[standard] == 0.23.2",
     "aiohttp == 3.8.5",
-    "argon2-cffi == 23.1.0",
->>>>>>> 30ef579a
+    "argon2-cffi == 23.1.0"
 ]
 dev = [
     "pre-commit"
